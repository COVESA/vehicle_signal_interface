/*
    Copyright (C) 2016, Jaguar Land Rover. All Rights Reserved.

    This Source Code Form is subject to the terms of the Mozilla Public
    License, v. 2.0. If a copy of the MPL was not distributed with this
    file, You can obtain one at http://mozilla.org/MPL/2.0/.
*/

/*!----------------------------------------------------------------------------

    @file fetch.c

    This file will find and delete records from the shared memory message
    pool.

-----------------------------------------------------------------------------*/

#include <stdio.h>
#include <stdlib.h>
#include <unistd.h>
#include <string.h>
#include <locale.h>
#include <time.h>
#include <stdbool.h>

#include "vsi_core_api.h"
#include "utils.h"


/*! @{ */

//
//  WARNING!!!: All references (and pointers) to data in the can message
//  buffer is performed by using the index into the array of messages.  All of
//  these references need to be relocatable references so this will work in
//  multiple processes that have their shared memory segments mapped to
//  different base addresses.
//


//
//  Define the usage message function.
//
static void usage ( const char* executable )
{
    printf ( " \n\
Usage: %s options\n\
\n\
  Option     Meaning       Type     Default   \n\
  ======  ==============  ======  =========== \n\
    -b    Bucket Count     int       1024     \n\
    -c    Continuous       bool      false    \n\
    -m    Message Count    int     1,000,000  \n\
    -h    Help Message     N/A        N/A     \n\
    -r    Random Write     bool    1,000,000  \n\
    -?    Help Message     N/A       false    \n\
\n\n\
",
             executable );
}


/*!-----------------------------------------------------------------------

    m a i n

    @brief  The main entry point for this compilation unit.

    This function will locate and remove messages from the shared memory
    segment as specified by the user.  By default, it will remove 1M messages
    in sequential order.

    @return  0 - This function completed without errors
    @return !0 - The error code that was encountered

------------------------------------------------------------------------*/
int main ( int argc, char* const argv[] )
{
    unsigned long messagesToStore = 1000000;
    bool          continuousRun = false;
    bool          useRandom = false;

    //
    //  The following locale settings will allow the use of the comma
    //  "thousands" separator format specifier to be used.  e.g. "10000"
    //  will print as "10,000" (using the %'u spec.).
    //
    setlocale ( LC_ALL, "");

    //
    //  Parse any command line options the user may have supplied.
    //
    int status;
    char ch;

    while ( ( ch = getopt ( argc, argv, "chm:r?" ) ) != -1 )
    {
        switch ( ch )
        {
          //
<<<<<<< HEAD
          //    Get the continuous run option flag if present.
=======
          //  Get the continuous run option flag if present.
>>>>>>> a21c2e61
          //
          case 'c':
            LOG ( "Record writing will run continuously. <ctrl-c> to "
                  "quit...\n" );
            continuousRun = true;
            break;

          //
<<<<<<< HEAD
          //    Get the requested buffer size argument and validate it.
=======
          //  Get the requested buffer size argument and validate it.
>>>>>>> a21c2e61
          //
          case 'm':
            messagesToStore = atol ( optarg );
            if ( messagesToStore <= 0 )
            {
                printf ( "Invalid buffer count[%lu] specified.\n",
                         messagesToStore );
                usage ( argv[0] );
                exit (255);
            }
            break;

          //
<<<<<<< HEAD
          //    Get the random insert option flag if present.
=======
          //  Get the random insert option flag if present.
>>>>>>> a21c2e61
          //
          case 'r':
            LOG ( "Record writing will be random.\n" );
            useRandom = true;
            break;

          case 'h':
          case '?':
          default:
            usage ( argv[0] );
            exit ( 0 );
        }
    }
    //
    //  If the user supplied any arguments not parsed above, they are not
    //  valid arguments so complain and quit.
    //
    argc -= optind;
    if ( argc != 0 )
    {
        printf ( "Invalid parameters[s] encountered: %s\n", argv[argc] );
        usage ( argv[0] );
        exit (255);
    }
    //
    //  Open the shared memory file.
    //
    //  Note that if the shared memory segment does not already exist, this
    //  call will create it.
    //
    vsi_core_open ( false );

    //
    //  Define the message that we will use to retrieve records from the
    //  shared memory segment.
    //
    char message[32];
    unsigned long messageKey;

    (void) memset ( &message, 0, sizeof(message) );

    //
    //  Define the performance spec variables.
    //
    struct timespec startTime;
    struct timespec stopTime;
    unsigned long   startTimeNs;
    unsigned long   stopTimeNs;
    unsigned long   diffTimeNs;
    unsigned long   totalNs = 0;
    unsigned long   totalRecords = 0;
    unsigned long   rps;

#define NS_PER_SEC ( 1000000000 )

    //
    //  Initialize the random number generator.
    //
    srand ( 1 );

    //
    //  Repeat the following at least once...
    //
    //  Note that if "continuous" mode has been selected, this loop will run
    //  forever.  The user will need to kill it manually from the command line.
    //
    //  Also note that the inclusion of the "rand" function call in the loop
    //  below has significantly slowed down the performance of the loop.
    //
    do
    {
        //
        //  For the number of iterations specified by the caller...
        //
        clock_gettime(CLOCK_REALTIME, &startTime);
        for ( unsigned int i = 0; i < messagesToStore; i++ )
        {
            //
            //  Generate a message key and use that to populate our message
            //  structure.  Note that this index may be random or sequential
            //  depending on whether the user specified the random behavior.
            //  The default is to use the sequential mode.
            //
            if ( useRandom )
            {
                messageKey = rand();
            }
            else
            {
                messageKey = i;
            }
            //
            //  Go retrieve this message from the message pool.
            //
            //  Note that for these tests, all of the messsages in the message
            //  pool will be retrieved from the "CAN" domain.
            //
            unsigned long messageSize = sizeof(message);
            status = vsi_core_fetch_wait ( DOMAIN_CAN, messageKey,
                                           &messageSize, &message );
            if ( status != 0 )
            {
                printf ( "====> ERROR: Fetching message[%lu] - Error %d\n",
                         messageKey, status );
            }
        }
        clock_gettime(CLOCK_REALTIME, &stopTime);

        //
        //  Compute all of the timing metrics.
        //
        startTimeNs = startTime.tv_sec * NS_PER_SEC + startTime.tv_nsec;
        stopTimeNs  = stopTime.tv_sec  * NS_PER_SEC + stopTime.tv_nsec;
        diffTimeNs = stopTimeNs - startTimeNs;
        rps = messagesToStore / ( diffTimeNs / (double)NS_PER_SEC );
        totalNs += diffTimeNs;
        totalRecords += messagesToStore;

        //
        //  Display the amount of time it took to process this iteration of the
        //  insert loop.
        //
        printf ( "%'lu records in %'lu nsec. %'lu msec. - %'lu records/sec - Avg: %'lu\n",
                 messagesToStore,
                 stopTimeNs - startTimeNs,
                 (stopTimeNs - startTimeNs) / 1000000,
                 rps,
                 (unsigned long)( totalRecords / ( totalNs / (double)NS_PER_SEC ) )
               );

    }   while ( continuousRun );
    //
    //  Close our shared memory segment and exit.
    //
    vsi_core_close();

    //
    //  Return a good completion code to the caller.
    //
    return 0;
}


/*! @} */

// vim:filetype=c:syntax=c<|MERGE_RESOLUTION|>--- conflicted
+++ resolved
@@ -98,11 +98,7 @@
         switch ( ch )
         {
           //
-<<<<<<< HEAD
-          //    Get the continuous run option flag if present.
-=======
           //  Get the continuous run option flag if present.
->>>>>>> a21c2e61
           //
           case 'c':
             LOG ( "Record writing will run continuously. <ctrl-c> to "
@@ -111,11 +107,7 @@
             break;
 
           //
-<<<<<<< HEAD
-          //    Get the requested buffer size argument and validate it.
-=======
           //  Get the requested buffer size argument and validate it.
->>>>>>> a21c2e61
           //
           case 'm':
             messagesToStore = atol ( optarg );
@@ -129,11 +121,7 @@
             break;
 
           //
-<<<<<<< HEAD
-          //    Get the random insert option flag if present.
-=======
           //  Get the random insert option flag if present.
->>>>>>> a21c2e61
           //
           case 'r':
             LOG ( "Record writing will be random.\n" );
