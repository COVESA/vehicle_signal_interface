/*
    Copyright (C) 2016, Jaguar Land Rover. All Rights Reserved.

    This Source Code Form is subject to the terms of the Mozilla Public
    License, v. 2.0. If a copy of the MPL was not distributed with this
    file, You can obtain one at http://mozilla.org/MPL/2.0/.
*/

/*!----------------------------------------------------------------------------

    @file sharedMemoryLocks.h

    This file contains the declarations of the semaphore objects and member
    functions.

-----------------------------------------------------------------------------*/

#ifndef SHARED_MEMORY_LOCKS_H
#define SHARED_MEMORY_LOCKS_H

#include <pthread.h>


/*! @{ */

//
//  Define the semaphore control structure.
//
typedef struct semaphore_t
{
    pthread_mutex_t mutex;
    pthread_cond_t  conditionVariable;
    int             messageCount;
    int             waiterCount;

}   semaphore_t, *semaphore_p;


//
//  Define the semaphore member functions.
//
void semaphorePost ( semaphore_p semaphore );
void semaphoreWait ( semaphore_p semaphore );


<<<<<<< HEAD
#endif      // End of #ifndef SHARED_MEMORY_LOCKS_H
=======
#endif     // End of #ifndef SHARED_MEMORY_LOCKS_H
>>>>>>> a21c2e61

/*! @} */

// vim:filetype=h:syntax=c<|MERGE_RESOLUTION|>--- conflicted
+++ resolved
@@ -43,11 +43,7 @@
 void semaphoreWait ( semaphore_p semaphore );
 
 
-<<<<<<< HEAD
-#endif      // End of #ifndef SHARED_MEMORY_LOCKS_H
-=======
 #endif     // End of #ifndef SHARED_MEMORY_LOCKS_H
->>>>>>> a21c2e61
 
 /*! @} */
 
