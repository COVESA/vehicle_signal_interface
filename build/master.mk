#******************************************************************************
#
#	m a s t e r . m k
#
#    Copyright (C) 2016, Jaguar Land Rover. All Rights Reserved.
#
#    This Source Code Form is subject to the terms of the Mozilla Public
#    License, v. 2.0. If a copy of the MPL was not distributed with this file,
#    You can obtain one at http://mozilla.org/MPL/2.0/.
#
#
#    This is the master makefile.  It contains all of the commands and
#    definitions required to compile and link code modules.
#
#    This file must be included in all of the user defined "makefile" files.
#
#    There is a sample user "makefile" provided that can be modified according
#    to the instructions in the sample for the user's application.
#
#    The user's makefile can be customized to build most executables and
#    libraries that a user might want.  In most cases, the user need only
#    define the "GOALS" and the version numbers for his output files and the
#    rest of the required infrastructure will be provided by the master
#    makefile.
#
#    To customize the operation of this makefile, follow the directions for
#    setting the various parameters below and for more complex custom builds,
#    see the comments in the body of this makefile to determine which
#    variables can be replaced and/or overridden.
#
#    General Guidelines:
#    -------------------
#
#    As a general rule, if a pathname is needed somewhere, use a relative path
#    if possible (e.g. "../src").  If that is not available or it's very ugly,
#    use a path relative to the "TOP" define (e.g. "$(TOP)/../src").  If all
#    else fails, use an absolute path but this should be a last resort.
#
#    Most of the variables defined in the master makefile can be replaced or
#    added to.  To replace a variable completely use:
#
#        VAR := value
#    or:
#        VAR  = value
#
#    If you don't know the difference between these two forms, please see the
#    GNU Make User's Guide.  When in doubt, use the "=" form.  When replacing
#    a variable, be sure to define the new value after the master makefile has
#    been included in the client makefile.
#
#    To add to a list (such as a list of libraries to be linked), use the
#    "+=" operator:
#
#        LD_LIBS += -levent -ldl
#
#    The master makefile will automatically generate and maintain all of the
#    file dependencies by generating a dependency file with a ".d" extension
#    into the dependency directory (normally ".deps").  These dependency files
#    may be viewed if desired.  Updating a header file will automatically
#    cause all of the source files that include that header to be rebuilt and
#    so forth.
#
#    There are several types of files that can be automatically built.  The
#    most basic is an executable file.  All executables to be built from the
#    current directory should be specified in the "GOALS" variable:
#
#        GOALS = executable1 executable2 ...
#
#    Shared library files can be built by specifying them in the "SO_GOALS"
#    variable:
#
#        SO_GOALS = libsharedLibrary1.so libsharedLibrary2.so ...
#
#    Archive libraries can be built by specifying the "AR_GOALS" variable:
#
#        AR_GOALS = archiveLibrary1.a archiveLibrary2.a ...
#
#    The object files that are needed for each source file must be specified
#    as follows.  The user must define a variable that is the prefix "OBJS_"
#    followed by the name of the executable for which these objects will be
#    used.  For example:
#
#        OBJS_executable1 = objectFile1 objectFile2 ...
#        OBJS_sharedLibrary1 = objectFile3 objectFile4 ...
#        ...etc.
#
#    Note that in the case of goals that have an extension (such as ".so" and
#    ".a"), the extension is dropped when they are used to form the name of
#    other variables.
#
#    Similarly the user can define additional link options and link libraries
#    by defining variables like:
#
#        LD_OPTS_executable1       = -pg
#        SO_OPTS_libsharedLibrary1 = -pg
#        AR_OPTS_archiveLibrary1   = -pg
#
#        LD_LIBS_executable1       = -L../someDirectory -ljunk -lpthreads
#        SO_LIBS_libsharedLibrary1 = -L../someDirectory -ljunk -lpthreads
#        AR_LIBS_archiveLibrary1   = -L../someDirectory -ljunk -lpthreads
#
#    All of the header files with ".h" extensions will be used and the
#    dependencies between the sources and headers will be automatically
#    generated.  The list of C, C++, and header files can be changed if the
#    user wishes.  See the details below to determine which variables to
#    supplement and/or override.
#
#    The master makefile will automatically generate a version string into
#    each "goal" file specified by the user.  This string will contain the
#    name of the "goal" file, the version number specified in this file, the
#    date of the build, the user performing the build, and the hostname of the
#    machine that it was built on.
#
#    The master makefile will automatically generate and maintain all of the
#    file dependencies by generating a dependency file with a ".d" extension
#    into the dependency directory (normally ".deps").  These dependency files
#    may be viewed if desired.  Updating a header file will automatically
#    cause all of the source files that include that header to be rebuilt and
#    so forth.
#
#    The makefile will automatically operate in the "parallel" build mode.
#    This allows the make system to run multiple compile/link jobs
#    simultaneously while it keeps track of order dependencies and
#    synchronization points and so forth.  This speeds up the build times
#    considerably on systems with more than one processor.  On a 2 processor
#    system for instance, the build time is cut almost in half by running
#    parallel compiles on the 2 processors simultaneously.  Note that because
#    of this feature, the user may see some build messages printed "out of
#    sequence" but all operations will be completed correctly.  This feature
#    can be disabled if desired by defining the variable "NO_PARALLEL_BUILDS".
#
#    If the user defines the variable "SUBDIRS" to be a list of
#    subdirectories, the make process will be recursively invoked in each of
#    those subdirectories before the current directory is built.  This results
#    in a "depth first" traversal of the build tree.
#
#    The user may replace or add to virtually any of the variables defined
#    here.  See the header of the sample makefile for more information about
#    replacing or adding to variables.
#
#    If the user has trouble with some features of the build, there are some
#    build debugging aids provided at the end of this file.   See the
#    description of these and how to use them at the end of this file.
#
#    The built-in targets of the master makefile are:
#
#    all - Build everything defined in the makefile.  This is normally the
#        same as specifying "make" with no targets.
#
#    xxx - Where "xxx" is the name of the "goal" for this build.  This does
#        not normally need to be specified as it is the default goal of the
#        makefile.  This can be built with "make" or "make all" or "make xxx".
#
#    clean - Remove all object files and "goal" files.  This will not remove
#        any directories that have been created or any of the dependency
#        files.  It will cause all of the source files to be recompiled and
#        linked the next time "make" is invoked.
#
#    distclean - "Distribution" clean - Remove all of the files that "clean"
#        does plus remove the working directories that contain the dependency
#        files and the object directory if one was created.  This target
#        should return the system to it's "orginal" state.
#
#    install - Execute any installation commands that the user has defined in
#        this makefile.
#
#    rebuild - Perform a complete rebuild of the current subtree.  This will
#        unconditionally recompile and relink everything without regard to the
#        dates on the various files.  This can be used if the user suspects a
#        problem in the make process that results in some files not being
#        regenerated as they should be or when the user just wants to perform
#        a complete build in preparation for distribution.
#
#******************************************************************************

#
#    Set the "TOP" environment variable to be the location of the marker file
#    in the current branch.  This is done by executing a bit of shell code
#    that traverses up the directory tree until it finds a directory
#    containing the marker file.  The marker file is also defined below and
#    can be changed if desired. That directory is the root of the current code
#    tree and "TOP" will be set to the directory containing the marker file.
#
#    Note that we only do this if the user has not set the value explicitly.
#    This variable should always be set by the time we get to this point in
#    the makefile processing since this file is included from the client
#    makefiles after TOP has already been set in the client makefile.  We set
#    it here just for some added peace of mind in case some developer does
#    something strange and does not set the variable in his client makefile.
#
MARKER_FILE = .treeTop

findTOP = \
    dir=$$PWD; \
    while [ "$$dir" != "/" ]; \
    do \
        if [ -f $$dir/$(MARKER_FILE) ]; \
        then \
            echo $$dir; \
            exit 0; \
        fi; \
        dir=`dirname $$dir`; \
    done \

export TOP = $(shell $(findTOP))

#
#    If we failed to set the "TOP" environment variable properly, issue an
#    error message and abort the make processing.  This is a fatal error and
#    should only happen if the current directory is not a valid source tree
#    directory or the marker file has been deleted in the current branch root
#    directory.
#
ifeq "$(TOP)" ""
    $(error Could not set the "TOP" environment variable - Aborting!)
    exit 2
endif


#
#    Define some handy macros.
#
EMPTY  :=
SPACE  := $(EMPTY) $(EMPTY)
INDENT := $(EMPTY)    $(EMPTY)

#
#    Define the root of the current branch and the branch name.  The "ROOT" is
#    the directory just above "TOP" (i.e. $(TOP)/..).
#
ROOT := $(shell dirname $(TOP))

#
#	If the following is defined, versioning will be used, otherwise,
#	versioning is disabled.
#
# ENABLE_VERSIONING = 1

ifdef ENABLE_VERSIONING
#
#    Define the version number for all of the executables and libraries we
#    will be building.
#
#    The major, minor, patch, and build numbers will be concatenated together
#    with a period separating them to produce a string that looks something
#    like:
#
#        5.0.1.4562
#

#
#    Explicitly create the BUILD_NUMBER file if it does not exist.
#
$(shell                                 \
if [ ! -w $(TOP)/build/BUILD_NUMBER ];  \
then                                    \
	echo 1 > $(TOP)/build/BUILD_NUMBER; \
fi )

#
#	Get all of the current version numbers from the build files.
#
MAJOR_VER = $(shell cat $(TOP)/build/MAJOR_VERSION)
MINOR_VER = $(shell cat $(TOP)/build/MINOR_VERSION)
PATCH_VER = $(shell cat $(TOP)/build/PATCH_VERSION)
BUILD_NUM = $(shell cat $(TOP)/build/BUILD_NUMBER)

#
#    Define the actual version strings.
#
#    The "VERSION_SUFFIX" will be used to append to the name of libraries and
#    executables that are generated.
#
BASE_VERSION   = $(MAJOR_VER).$(MINOR_VER).$(PATCH_VER)
VERSION        = $(MAJOR_VER).$(MINOR_VER).$(PATCH_VER).$(BUILD_NUM)
VERSION_SUFFIX = -$(BASE_VERSION)

#
#    The following strings are used to construct the library version suffixes.
#
MAJOR_SFX = $(MAJOR_VER)
MINOR_SFX = $(MAJOR_VER).$(MINOR_VER)
PATCH_SFX = $(MAJOR_VER).$(MINOR_VER).$(PATCH_VER)

#
#    Define the root name of the temporary version files that are generated by
#    the makefile for each goal defined.  These version files will be deleted
#    before the build is finished and should never be seen by the user.
#
VERSION_FILE := _version_

#
#    The version string can't just be defined as a static string because the
#    compiler decides that it's not used anywhere in the file and optimizes it
#    out completely.
#
#    If it's defined as a const string, the compiler will warn that it's not
#    used anywhere.
#
#    Defining it inside a function keeps the compiler and linker happy!
#
CURRENT_DATE    = $(shell date)

VERSION_STRING  = 'const char* $*_version ( void )'
VERSION_STRING += '{'
VERSION_STRING += '    const char* VERSION_STRING = "$(VERSION)";'
VERSION_STRING += '    return VERSION_STRING;'
VERSION_STRING += '}'
VERSION_STRING += 'const char* $*_version_all ( void )'
VERSION_STRING += '{'
VERSION_STRING += '    const char* CODE_VER = "CODE_VER: $* $(VERSION)'
VERSION_STRING += 'built $(CURRENT_DATE) by $(USER) on $(HOSTNAME)";'
VERSION_STRING += '    return CODE_VER;'
VERSION_STRING += '}'
VERSION_STRING += 'const char* $*_sdk_version ( void )'
VERSION_STRING += '{'
VERSION_STRING += '    const char* SDK_VER_STRING = "$(BASE_VERSION)";'
VERSION_STRING += '    return SDK_VER_STRING;'
VERSION_STRING += '}'

endif

#
#    Define the list of alternate source directories.  This is a colon
#    separated list of directory names that the system will search for source
#    files.  Note that object files will still go into the current directory
#    or the "OBJ_DIR" if the user has specified it.
#
#    To set the source directory path, define the "SRC_DIRS" variable:
#
#        SRC_DIRS = ../someDir:$(TOP)/util
#
VPATH = $(subst $(SPACE),:,$(strip $(SRC_DIRS)))

#
#    Define the lists of source files.
#
#    Note that these lists include all of the files in all of the "SRC_DIRS"
#    directories as well as the current directory.
#
CC_SOURCES := $(wildcard *.c)

$(foreach d,$(subst :, ,$(SRC_DIRS)), \
            $(eval CC_SOURCES += $(notdir $(wildcard $(d)/*.c))))

CXX_SOURCES := $(wildcard *.cpp)

$(foreach d,$(subst :, ,$(SRC_DIRS)), \
            $(eval CXX_SOURCES += $(notdir $(wildcard $(d)/*.cpp))))

SOURCES := $(CXX_SOURCES) $(CC_SOURCES)

#
#    Define the list of include directories.
#
INCLUDE_DIRS := -I. -I.. -I$(TOP)/include

#
#    Define the lists of object files.
#
CC_OBJECTS  := $(subst .c,.o,$(CC_SOURCES) )
CXX_OBJECTS := $(subst .cpp,.o,$(CXX_SOURCES) )
OBJECTS     := $(CXX_OBJECTS) $(CC_OBJECTS)

#
#    If the user has only defined one goal in each category and he has not
#    defined an explicit object list for that goal, create the object list
#    for that goal that consists of all objects defined in the current
#    context.  This will include all object files derived from sources in the
#    current directory and all "SRC_DIRS" defined by the user.
#
ifeq "$(words $(GOALS))" "1"
    OBJS_$(notdir $(basename $(GOALS))) ?= $(OBJECTS)
endif

ifeq "$(words $(SO_GOALS))" "1"
    OBJS_$(notdir $(basename $(SO_GOALS))) ?= $(OBJECTS)
endif

ifeq "$(words $(AR_GOALS))" "1"
    OBJS_$(notdir $(basename $(AR_GOALS))) ?= $(OBJECTS)
endif

#
#    The following variable defines where the dependency files are located.
#    This will normally be in a subdirectory called ".deps".  If putting the
#    dependencies into the current directory is desired, specify this option
#    with "." as the directory.
#
DEPS_DIR ?= .deps

#
#    The "DEP_ROOT" macro is defined to be the path to the dependency file
#    with the complete path and the root of the file name but without the file
#    extension.  This is used in the dependency generation code later and is
#    mostly for neatness.
#
DEP_ROOT = $(DEPS_DIR)/$(*F)

#
#    If the user did define an object directory, rename each of the goal files
#    to be located in the object directory. This will insert the object file
#    directory after any pathname and before the goal file in each file
#    specified in the below lists.
#
ifdef OBJ_DIR
    OBJ_DIR  := $(addsuffix /,$(OBJ_DIR))
    GOALS    := $(strip $(join $(addsuffix $(OBJ_DIR),$(dir $(GOALS))),\
                $(notdir $(GOALS))))
    SO_GOALS := $(strip $(join $(addsuffix $(OBJ_DIR),$(dir $(SO_GOALS))),\
                $(notdir $(SO_GOALS))))
    AR_GOALS := $(strip $(join $(addsuffix $(OBJ_DIR),$(dir $(AR_GOALS))),\
                $(notdir $(AR_GOALS))))
endif

#
#    For each of the possible libraries, append the version number suffix to
#    the names of the goal files.
#
#    Note that we don't do this to "GOAL" files.  The executables don't need
#    this.
#
# SO_GOALS := $(strip $(addsuffix .so.$(PATCH_SFX), $(basename $(SO_GOALS))))
# AR_GOALS := $(strip $(addsuffix .a.$(PATCH_SFX),  $(basename $(AR_GOALS))))

SO_GOALS := $(strip $(addsuffix .so, $(basename $(SO_GOALS))))
AR_GOALS := $(strip $(addsuffix .a,  $(basename $(AR_GOALS))))

#
#    Define the top level library directory.  This is where all of the runtime
#    shared object libraries will be installed.  This directory will be
#    created if it does not already exist.
#
TOP_LIBRARY = $(TOP)/lib
TOP_LIB = $(TOP_LIBRARY)

#
#    Define the top level binary directory.  This is where all of the
#    executables will be installed.  This directory will be created if it does
#    not already exist.
#
TOP_BINARY = $(TOP)/bin
TOP_BIN = $(TOP_BINARY)

#
#    Define the top level include directory.  This is where all of the
#    includes will be installed.  This directory will be created if it does
#    not already exist.
#
TOP_INCLUDE = $(TOP)/include
TOP_INC = $(TOP_INCLUDE)

#
#    Define the top level documentation directory.  This is where all of the
#    doxygen generated documentation will be installed as well as any other
#    document files.
#
TOP_DOC = $(TOP)/doc

#
#    Define the top level required directories.
#
TOP_LEVEL_DIRS = $(TOP_LIBRARY) $(TOP_BINARY) $(TOP_INCLUDE) $(TOP_DOC)

#
#    Define the macros to install files into the binary and library
#    directories.
#
#    Note: The first macro of each pair is the "normal" one to use.  The macro
#    with the word "PLAIN" in it is the same as the "normal" one but without
#    execute permissions on the installed file.  The "normal" mode commands
#    will install files with the execute permissions flag set unless this
#    doesn't make sense (such as the case of "config" files).
#
INSTALL_DIR           = install -m 777 -d
INSTALL_CMD           = install -p -m 777 -t
INSTALL_PLAIN_CMD     = install -p -m 666 -t

INSTALL_BIN           = $(INSTALL_CMD) $(TOP_BINARY)
INSTALL_PLAIN_BIN     = $(INSTALL_PLAIN_CMD) $(TOP_BINARY)

INSTALL_LIB           = $(INSTALL_CMD) $(TOP_LIBRARY)
INSTALL_PLAIN_LIB     = $(INSTALL_PLAIN_CMD) $(TOP_LIBRARY)

INSTALL_INCLUDE       = $(INSTALL_CMD) $(TOP_INCLUDE)
INSTALL_PLAIN_INCLUDE = $(INSTALL_PLAIN_CMD) $(TOP_INCLUDE)

INSTALL_CONFIG        = $(INSTALL_PLAIN_CMD) $(TOP_CONFIG)

#
#    Define the files that the "clean" rule will delete.
#
CLEAN_FILES = $(ALL_GOALS) \
			  $(ALL_OBJS) \
			  $(OBJ_DIR)*.log \
			  *.d \
			  *~
#
#	If versioning is enabled, clean up the versioning files as well.
#
ifdef ENABLE_VERSIONING

	CLEAN_FILES += *$(VERSION_FILE).* \
				   $(OBJ_DIR)*$(VERSION_FILE).*
endif

#
#    Figure out if this is a 64 bit platform.
#
#    32 bit platforms will have "i386" here.
#    64 bit platforms will have "x86_64" here.
#
PLATFORM := $(shell uname -i)

#
#    Define the global optimization flag.  Normally the same optimization
#    level will be used for all compilations and links.  If this is the
#    desired behavior, simply redefine the following variable.  If different
#    flags are needed for each type of operation, the individual optimization
#    flags defined below can be set as needed.
#
OPTIMIZATION ?= -g

#
#    Set the appropriate flags for C and C++ compilations in 64 and 32 bit
#    environments.
#
ifeq "$(PLATFORM)" "x86_64"
    CC_OPTS  := -fPIC
    CXX_OPTS := -fPIC

	#
	#    Needed by all that want stat(2) to not fail with EOVERFLOW.
	#
	DEFINES  += -D_FILE_OFFSET_BITS=64
else
    CC_OPTS  :=
    CXX_OPTS :=
endif

#
#    Define the flags and commands to compile a C file.
#
CC_COMPILER       ?= gcc
CC_OPTIMIZATION   ?= $(OPTIMIZATION)
CC_INCLUDES       ?= $(INCLUDE_DIRS)
CC_OPTS           += -Wall -std=gnu99
override CC_FLAGS += $(CC_OPTS) $(CC_OPTIMIZATION) $(DEFINES) $(CC_INCLUDES)
CC_CMD             = $(CC_COMPILER) $(CC_FLAGS)

#
#    Define the flags and commands to compile a C++ file.
#
CXX_COMPILER       ?= g++
CXX_OPTIMIZATION   ?= $(OPTIMIZATION)
CXX_INCLUDES       ?= $(INCLUDE_DIRS)
CXX_OPTS           += -Wall
override CXX_FLAGS += $(CXX_OPTS) $(CXX_OPTIMIZATION) $(DEFINES) $(CXX_INCLUDES)
CXX_CMD             = $(CXX_COMPILER) $(CXX_FLAGS)

#
#    Define the flags and commands to link C++ files.
#
LD_LINKER         ?= gcc
LD_OPTIMIZATION   ?= $(OPTIMIZATION)
override LD_FLAGS += $(LD_OPTIMIZATION)
LD_LIB_DIRS       += -L. -L..
LD_LIB_DIRS       += -L$(TOP_LIBRARY)

ifneq "$(OBJ_DIR)" ""
    LD_LIB_DIRS += -L$(OBJ_DIR)
endif

LD_LIBS += -lc
LD_OPTS ?= $(LD_FLAGS) $(LD_LIB_DIRS)
LD_CMD	?= $(LD_LINKER) $(LD_OPTS) $(LD_LIBS)

SO_CMD  ?= $(LD_CMD) -shared -fPIC
AR_CMD  ?= ar

#
#    If the user has not disabled the automatic installation feature, add the
#    install rule to the list of default goals.
#
#    Note that if the user has disabled the automatic installation feature by
#    setting the NO_AUTO_INSTALL variable, installation can be performed by
#    typing: "make install".
#
ifndef NO_AUTO_INSTALL
    AUTO_INSTALL = install
endif

ifndef NO_AUTO_SUBDIRS
	AUTO_SUBDIRS = $(SUBDIRS)
endif

#
#    If the user asked for no directory name output, just do the makes in the
#    subdirectories silently.
#
ifdef NO_DIR_OUTPUT
    DIR_ECHO := \#
else
    DIR_ECHO := echo
endif

#
#    This is the default target for this makefile.  To invoke this rule:
#
#        make
#
#    or:
#
#        make all
#
#    It will recurse down into any subdirectories that the user may have
#    specified and then perform the build of the "goal" file in the current
#    directory.
#
GOAL_LIST   = $(strip $(SO_GOALS) $(AR_GOALS) $(GOALS) $(DEFAULT_GOALS) \
                      $(AUTO_INSTALL))

DIRS_NEEDED = $(strip $(TOP_LEVEL_DIRS) $(OBJ_DIR) $(DEPS_DIR))


ALL_TARGETS = $(filter-out ./ .,$(DIRS_NEEDED) $(GOAL_LIST) $(AUTO_SUBDIRS))


.PHONY: all
all: $(ALL_TARGETS)

#
#    The following targets will build all of the directories specified as
#    "SUBDIRS" by the user.  If no subdirectories were specified this will not
#    do anything.
#
#    Note that the directory names that are displayed on entry/exit are the
#    tail of the current directory path with the "TOP" portion of the path
#    removed.  That makes all the displayed directories relative paths from
#    the "TOP" which is much less cluttered and easier to read.
#
.PHONY: $(SUBDIRS)
$(SUBDIRS):
	@( \
<<<<<<< HEAD
      curdir=$(subst $(TOP)/,,$(CURDIR)/$@); \
      cd $@ > /dev/null 2>&1; \
      $(DIR_ECHO) "===> [$(MAKELEVEL)] Moving into $$curdir ..."; \
      targets=$(filter-out $(SUBDIRS), $(MAKECMDGOALS)); \
      $(MAKE) MAKEFLAGS=$(MAKEFLAGS) $$targets; \
      if [ $$? -ne 0 ]; \
      then \
          exit 255; \
      fi; \
      $(DIR_ECHO) "<=== [$(MAKELEVEL)] Moving out of $$curdir"; \
=======
       curdir=$(subst $(TOP)/,,$(CURDIR)/$@); \
       cd $@ > /dev/null 2>&1; \
       $(DIR_ECHO) "===> [$(MAKELEVEL)] Moving into $$curdir ..."; \
       targets=$(filter-out $(SUBDIRS), $(MAKECMDGOALS)); \
       $(MAKE) MAKEFLAGS=$(MAKEFLAGS) $$targets; \
       if [ $$? -ne 0 ]; \
       then \
           exit 255; \
       fi; \
       $(DIR_ECHO) "<=== [$(MAKELEVEL)] Moving out of $$curdir"; \
>>>>>>> a21c2e61
    )

#
#    This rule will generate all of the executable goal files.  To invoke this
#    rule, simply type "make" or "make all".  This rule is used to generate all
#    of the "normal" executable files.
#
define GOAL_TEMPLATE

    OBJS_$(1) := $(addprefix $(OBJ_DIR), $(OBJS_$(1)))

    $(2): $$(OBJS_$(1))
	echo "Linking executable file $(1)"; \
	$$(LD_CMD) $$(LD_OPTS_$(1)) -o $(2) $$(OBJS_$(1)) \
	    $$(LD_LIBS_$(1)) $$(LD_LIBS); \

    ALL_OBJS  += $$(OBJS_$(1))
    ALL_GOALS += $(2)

endef

#
#    For each executable specified in the "GOALS" variable, go generate an
#    instance of the GOAL_TEMPLATE macro and then evaluate it as a target
#    rule.
#
$(foreach p,$(GOALS),$(eval $(call GOAL_TEMPLATE,$(strip $(subst \
    $(VERSION_SUFFIX),,$(notdir $(p)))),$(p))))

#
#    This rule will generate all of the shared library goal files.  To invoke
#    this rule, simply type "make" or "make all".
#
#    Input Parameters:
#
#     $1 - The base name of the target. e.g. "libsomeLibrary"
#     $2 - The path name of the target. e.g. "./obj/libsomeLibrary.so.1.2.1"
#
#    For the above parameters, the derived values might be:
#
#      OBJS_libsomeLibrary: "obj/service.o obj/application.o"
#      VER_libsomeLibrary:  "obj/libsomeLibrary_version_"
#
#    Note that the symbolic link that is created at the end of this rule is
#    created strictly to make linking with a library IN THIS DIRECTORY easier.
#    Normally this only happens when the makefile contains rules that link
#    with a library that is also being created by this same make rule.  For
#    instance, the makefile builds a shared library and then builds an
#    executable that links with that same shared library.
#
#
#    This is being done primarily to prevent the need for coding a pretty ugly
#    "SO_LIBS_..." command.  For an executable named gorph that is being built
#    with a library called snitz that was also built by this makefile, the
#    library directive might look something like:
#
#        SO_LIBS_gorph += -lsomeLibrary \
#                         $(OBJ_DIR)libsnitz.so.$(PATCH_SFX)
#
#    By creating the symbolic link for the libsnitz.so library, we don't need
#    to supply the version number above and it becomes:
#
#        SO_LIBS_gorph += -lsomeLibrary -lsnitz
#
#    That's much cleaner and less error prone!
#
#    Note that this is only an issue for libraries that are being built in the
#    same directory as something else that links with it.  For libraries that
#    have been built in other directories, it is not an issue because those
#    libraries have already been "installed" in the $(TOP)/lib directory with
#    all of the appropriate symlinks and the make system knows to look for
#    them there.  Also note that the current directory and the OBJ_DIR
#    directory (if it is defined) are always included in the "-L" linker
#    directives automatically by the make system.
#
define SO_GOAL_TEMPLATE

    OBJS_$(1) := $(addprefix $(OBJ_DIR), $(OBJS_$(1)))

    $(2): $$(OBJS_$(1))
	echo "Linking shared object file $(2)"; \
	$$(SO_CMD) $$(SO_OPTS_$(1)) -o $(2) \
		$$(OBJS_$(1)) $$(SO_LIBS_$(1)) $$(SO_LIBS); \
	if [ -n "$(OBJ_DIR)" ]; \
	then \
	    cd $(OBJ_DIR); \
	fi;

    ALL_OBJS  += $$(OBJS_$(1))
    ALL_GOALS += $(2)

endef

#
#    For each executable specified in the "SO_GOALS" variable, go generate an
#    instance of the SO_GOAL_TEMPLATE macro and then evaluate it as a target
#    rule.
#
$(foreach p,$(SO_GOALS),$(eval $(call SO_GOAL_TEMPLATE,$(strip $(subst \
    .so,,$(notdir $(p)))),$(p))))

#
#    This rule will generate all of the archive library goal files.  To invoke
#    this rule, simply type "make" or "make all".
#
define AR_GOAL_TEMPLATE

    OBJS_$(1) := $(addprefix $(OBJ_DIR), $(OBJS_$(1)))

    $(2): $$(OBJS_$(1))
	echo "Linking archive file $(2)"; \
	$$(AR_CMD) $$(AR_OPTS_$(1)) r $(2) $$(OBJS_$(1)) \
	     $$(AR_LIBS_$(1)); \

    ALL_OBJS  += $$(OBJS_$(1))
    ALL_GOALS += $(2)

endef

#
#    For each executable specified in the "AR_GOALS" variable, go generate an
#    instance of the AR_GOAL_TEMPLATE macro and then evaluate it as a target
#    rule.
#
$(foreach p,$(AR_GOALS),$(eval $(call AR_GOAL_TEMPLATE,$(strip $(subst \
    .a,,$(notdir $(p)))),$(p))))


ifdef ENABLE_VERSIONING

#
#    This rule will generate the version string for the current goal.  The
#    version string will be generated into a C source file and that file
#    will be compiled and linked into the final executable.
#
#    The version string will look something like:
#
#        CODE_VER: parseTest 1.2.3 built Tue Jan  6 13:51:01 PST 2007 by dmies \
#                 on hostMachineName
#
#    This string can be displayed in the final executable by doing something
#    like:
#
#        strings parseTest | grep CODE_VER
#
$(OBJ_DIR)%$(VERSION_FILE).o:
	echo "Generating version file $(@:%.o=%.c)";
	echo $(VERSION_STRING) > $(@:%.o=%.c); \
	$(CC_CMD) $(@:%.o=%.c) -o $@

endif

#
#    This rule will install the goal executables and libraries into the top
#    level directories.  This rule will be executed automatically as a default
#    rule (i.e. if the user types "make" with no arguments) unless the user
#    explicitly disables this feature by defining the "NO_AUTO_INSTALL"
#    variable.
#
#    There are no default files in this section.  They must all be supplied by
#    the user if desired.  If the user does not specify anything here,
#    invoking "make install" will not do anything.
#
#    Each target below will result in a file being installed into the named
#    directory.  For example, to install a file called gorph.so into the top
#    level library directory $(TOP_LIB), specify:
#
#        INSTALL_LIB_FILES = gorph.so
#
#    To install the executables "gorph" and "gorphTest" into the top level bin
#    directory, specify:
#
#        INSTALL_BIN_FILES = gorph gorphTest
#
#    Other examples of install rules might be:
#
#        INSTALL_BIN_FILES = $(GOALS)
#        INSTALL_LIB_FILES = $(SO_GOALS) $(AR_GOALS)
#
#    Each target below can be given a list of blank separated files.  The
#    files being specified do not need to have the object directory specified
#    for them if there is one defined, the rules here will figure that out
#    automatically.
#
#    All of the defined goal files including any additional "DEFAULT_GOALS"
#    files that have been defined are dependencies for this rule.  This
#    ensures that all of the goals have been built before this rule tries to
#    install any of them.
#
#    The file lists that are currently available are:
#
#    INSTALL_BIN_FILES       = ""
#    INSTALL_PLAIN_BIN_FILES = ""
#    INSTALL_LIB_FILES       = ""
#    INSTALL_INCLUDE_FILES   = ""
#
.PHONY: install
install: $(SO_GOALS) $(AR_GOALS) $(GOALS) $(DEFAULT_GOALS) $(INSTALL_DEPS)
	if [ -n "$(INSTALL_BIN_FILES)" ]; \
	then \
            $(INSTALL_BIN) $(INSTALL_BIN_FILES); \
		fi; \
	\
	\
	\
	if [ -n "$(INSTALL_PLAIN_BIN_FILES)" ]; \
	then \
            $(INSTALL_PLAIN_BIN) $(INSTALL_PLAIN_BIN_FILES); \
		fi; \
	\
	\
	\
	if [ -n "$(INSTALL_LIB_FILES)" ]; \
	then \
	    for file in $(INSTALL_LIB_FILES); \
	    do \
		src=$$file; \
	        if [ -n "$(OBJ_DIR)" -a \
		     $$( expr $$file : '.*$(OBJ_DIR)' ) -eq 0 ]; \
		then \
		    src=$(OBJ_DIR)$$file; \
		fi; \
	        if [ $$( expr $$src : '.*' ) -eq 0 ]; \
		then \
		    src=$$src; \
		fi; \
		$(INSTALL_LIB) $$src; \
	    done; \
	fi; \
	\
	\
	\
	if [ -n "$(INSTALL_INCLUDE_FILES)" ]; \
	then \
	    for file in $(INSTALL_INCLUDE_FILES); \
	    do \
			$(INSTALL_INCLUDE) $(OBJ_DIR)$$file; \
	    done; \
	fi; \
	\
	\
	\
	if [ -n "$(INSTALL_PLAIN_INCLUDE_FILES)" ]; \
	then \
		$(INSTALL_PLAIN_INCLUDE) $(INSTALL_PLAIN_INCLUDE_FILES); \
	fi; \

#
#    This rule will remove all generated files from the current directory.  To
#    invoke this rule:
#
#        make clean
#
#    This rule will not remove the dependencies or dependency directory nor
#    will it remove any cache directories in the object directory or the
#    object directory itself.
#
.PHONY: clean
clean: DIR_ECHO := ":"
clean: cleanProlog cleanWork cleanEpilog

.PHONY: cleanProlog
cleanProlog:
	@if [ $(MAKELEVEL) -eq 0 ]; \
	then \
	    echo -n "Removing all generated files... "; \
	fi; \
	rm -rf $(CLEAN_FILES) > /dev/null 2>&1


.PHONY: cleanWork
cleanWork:
	 @-if [ -n "$(SUBDIRS)" ]; \
	 then \
		 for dir in $(SUBDIRS); \
		 do \
			 $(MAKE) MAKEFLAGS=$(MAKEFLAGS) -C $$dir $(MAKECMDGOALS); \
		 done; \
	 fi;


.PHONY: cleanEpilog
cleanEpilog:
	@if [ $(MAKELEVEL) -eq 0 ]; \
	then \
	    echo "Finished"; \
	fi

#
#    This rule will remove all of the generated files that "make clean" does
#    but it will also remove the dependency files.  Normally we do not want to
#    remove the dependency files since this would cause a complete recompile
#    of the project.
#
#    If we created a directory to store the object files, remove that
#    directory as well as any PureTools cache directories.
#
#    Clients can add items by adding to the variable "DISTCLEAN_FILES" in the
#    same way as the "CLEAN_FILES" is handled.
#
.PHONY: distclean
distclean: DIR_ECHO := ":"
distclean: clean
	@-if [ "$(DEPS_DIR)" != "." ]; \
	then \
	    rm -rf $(DEPS_DIR) > /dev/null 2>&1; \
	fi; \
	if [ "$(OBJ_DIR)" != "" ]; \
	then \
	    rm -rf $(OBJ_DIR) > /dev/null 2>&1; \
	fi; \
	rm -rf bin/* > /dev/null 2>&1; \
	rm -rf lib/* > /dev/null 2>&1; \
	rm -rf include/* > /dev/null 2>&1; \
	rm -rf $(TOP_BIN)/* > /dev/null 2>&1; \
	rm -rf $(TOP_LIB)/* > /dev/null 2>&1; \
	rm -rf $(TOP_INCLUDE)/* > /dev/null 2>&1; \
	rm -rf $(DISTCLEAN_FILES) > /dev/null 2>&1

#
#    This rule will invoke the "doxygen" documentation processing system to
#    build a documentation file/files as specified in a configuration file
#    supplied in the "DOXYGEN_FILE" variable.  If this variable is not
#    specified or the value of it is not a readable file, the configuration
#    file we be read from the "build" directory.
#
#    The doxygen template file will be configured by this rule to operate on
#    the files in the current code tree.  The starting point of the file
#    generation will be the directory from which this command was issued thus
#    allowing users to build the documentation in a single directory if
#    desired during the development of new documentation.  This command should
#    be invoked at the top level of the code tree to generate the complete set
#    of documents for the system.
#
#    Note that this rule assumes that the "doxygen" program is installed on
#    the current system and any plugin modules are available.  If the "dot"
#    program is not available, the graphical diagrams will be disabled in the
#    output.
#
.PHONY: doxygen
doxygen:
	 if [ -n "$(DOXYGEN_FILE)" ]; \
	 then \
	     template=$(DOXYGEN_FILE); \
	 else \
	     template=$(TOP)/build/doxygen.template; \
	 fi; \
	 if [ ! -s $$template ]; \
	 then \
	     echo -e "doxygen configuration file \"$$template\"\n" \
		     "   does not exist or is empty - Aborting"; \
	 else \
	     echo "Generating the \"doxygen\" documentation..."; \
	     sed -e 's;!TOP!;$(TOP);g' \
		 -e 's;!BASE_VERSION!;$(BASE_VERSION);g' \
		 $$template > Doxygen; \
	     which dot > /dev/null 2>&1; \
	     if [ $$? -ne 0 ]; \
	     then \
		 echo "HAVE_DOT = NO" >> Doxygen; \
	     fi; \
	     if [ -n "$(DOXYGEN_FILE_SUFFIX)" ]; \
	     then \
		 if [ -s "$(DOXYGEN_FILE_SUFFIX)" ]; \
		 then \
		     cat $(DOXYGEN_FILE_SUFFIX) >> $$template; \
		 fi; \
	     fi; \
	     doxygen Doxygen 2> Doxygen.log 1>/dev/null; \
	     echo ""; \
	     echo "Output from the doxygen run can be found in " \
	         "\"Doxygen.log\""; \
	 fi;

#
#    This is the rule used to compile C files (with a .c extension).
#
#    This rule will also generate the dependency file for each source file
#    compiled.  This process will automatically keep the include dependencies
#    up to date and in sync with the source files.  Note that the dependency
#    files will be kept in the "DEPS_DIR" directory.
#
%.o: %.c
$(OBJ_DIR)%.o : %.c | $(DEPS_DIR) $(OBJ_DIR)
	echo "Compiling C file $<"; \
        $(CC_CMD) -MMD -c $< > $(OBJ_DIR)$*.log 2>&1; \
        if [ $$? -eq 0 ]; \
        then \
	    if [ -s $(OBJ_DIR)$*.log ]; \
	    then \
		echo ''; \
		echo "*** WARNING - See log file $(OBJ_DIR)$*.log" \
		     "- First 20 lines:"; \
	        head -n 20 $(OBJ_DIR)$*.log; \
		echo ''; \
	    else \
		rm -f $(OBJ_DIR)$*.log; \
	    fi; \
        else \
	    echo ''; \
	    echo "*** ERROR - See log file $(OBJ_DIR)$*.log" \
		 "- First 20 lines:"; \
	    head -n 20 $(OBJ_DIR)$*.log; \
	    echo ''; \
	    exit 1; \
        fi; \
	cp $(OBJ_DIR)$*.d $(DEP_ROOT).d; \
	sed -e 's/#.*//' -e 's/^[^:]*: *//' -e 's/ *\\$$//' \
	    -e '/^$$/ d' -e 's/$$/ :/' < $(OBJ_DIR)$*.d >> $(DEP_ROOT).d; \
	rm -f $(OBJ_DIR)$*.d
#
#    This is the rule used to compile C++ files (with a .cpp or .cxx extension).
#
#    This rule will also generate the dependency file for each source file
#    compiled.  This process will automatically keep the include dependencies
#    up to date and in sync with the source files.  Note that the dependency
#    files will be kept in the "DEPS_DIR" directory.
#
%.o: %.cpp
$(OBJ_DIR)%.o : %.cpp | $(DEPS_DIR) $(OBJ_DIR)
	echo "Compiling C++ file $<"; \
        $(CXX) -MMD $(CXX_FLAGS) -o $@ -c $< > $(OBJ_DIR)$*.log 2>&1; \
        if [ $$? -eq 0 ]; \
        then \
	    if [ -s $(OBJ_DIR)$*.log ]; \
	    then \
		echo ''; \
		echo "*** WARNING - See log file $(OBJ_DIR)$*.log" \
		     "- First 20 lines:"; \
	        head -n 20 $(OBJ_DIR)$*.log; \
		echo ''; \
	    else \
		rm -f $(OBJ_DIR)$*.log; \
	    fi; \
        else \
	    echo ''; \
	    echo "*** ERROR - See log file $(OBJ_DIR)$*.log" \
		 "- First 20 lines:"; \
	    head -n 20 $(OBJ_DIR)$*.log; \
	    echo ''; \
	    exit 1; \
        fi; \
	cp $(OBJ_DIR)$*.d $(DEP_ROOT).d; \
	sed -e 's/#.*//' -e 's/^[^:]*: *//' -e 's/ *\\$$//' \
	    -e '/^$$/ d' -e 's/$$/ :/' < $(OBJ_DIR)$*.d >> $(DEP_ROOT).d; \
	rm -f $(OBJ_DIR)$*.d

%.o: %.cxx
$(OBJ_DIR)%.o : %.cxx | $(DEPS_DIR) $(OBJ_DIR)
	echo "Compiling C++ file $<"; \
        $(CXX) -MMD $(CXX_FLAGS) -o $@ -c $< > $(OBJ_DIR)$*.log 2>&1; \
        if [ $$? -eq 0 ]; \
        then \
	    if [ -s $(OBJ_DIR)$*.log ]; \
	    then \
		echo ''; \
		echo "*** WARNING - See log file $(OBJ_DIR)$*.log" \
		     "- First 20 lines:"; \
	        head -n 20 $(OBJ_DIR)$*.log; \
		echo ''; \
	    else \
		rm -f $(OBJ_DIR)$*.log; \
	    fi; \
        else \
	    echo ''; \
	    echo "*** ERROR - See log file $(OBJ_DIR)$*.log" \
		 "- First 20 lines:"; \
	    head -n 20 $(OBJ_DIR)$*.log; \
	    echo ''; \
	    exit 1; \
        fi; \
	cp $(OBJ_DIR)$*.d $(DEP_ROOT).d; \
	sed -e 's/#.*//' -e 's/^[^:]*: *//' -e 's/ *\\$$//' \
	    -e '/^$$/ d' -e 's/$$/ :/' < $(OBJ_DIR)$*.d >> $(DEP_ROOT).d; \
	rm -f $(OBJ_DIR)$*.d

#
#    This rule will create all of the top level directories if they don't
#    already exist
#
$(DIRS_NEEDED):
	@echo "Creating directory $@..."; \
	 install -p -m 777 -d $@; \
	 if [ $$? -ne 0 ]; \
	 then \
	     sudo install -p -m 777 -d $@; \
	 fi
#
#    Include all of the file dependency files here.
#
-include $(wildcard $(DEPS_DIR)/*.d)

#
#    This is a default rule that will propagate any command line arguments
#    down to all of the subdirectories specified, even if there is no target
#    with that name in the current directory.
#
$(MAKECMDGOALS): $(AUTO_SUBDIRS)


##############################################################################
#
#       R u l e :   d e f a u l t
#
#    This is a default rule to catch any typos that users might make.  If the
#    specified target does not exist anywhere else in this file, this rule
#    will be executed.
#
%:
	@echo ""; \
	 echo "Unknown target \"$@\" - Aborting the build"; \
	 echo ""; \
	 exit 2

###############################################################################
#
#	D E B U G G I N G
#
###############################################################################

#
#    Display the flags used to compile and link the code.  Note that this will
#    only be run if the user invokes this target explicitly with
#    "make dumpFlags".
#
.PHONY: dumpFlags
dumpFlags:
	echo ""; \
	echo "Build flag definitions:"; \
	echo ""; \
	echo "            MAKE: $(MAKE)"; \
	echo "       MAKEFLAGS: $(MAKEFLAGS)"; \
	echo "    MAKECMDGOALS: $(MAKECMDGOALS)"; \
	echo ""; \
	echo "    CC: $(CC_CMD)"; \
	echo "   C++: $(CXX_CMD)"; \
	echo "    LD: $(LD_CMD)"; \
	echo "    SO: $(SO_CMD)"; \
	echo "    AR: $(AR_CMD)"; \
	echo ""

#
#    The following is for debugging makefiles.
#
#
#    The following make options may be useful to debug makefile problems:
#
#    -d	       Equivalent to "--debug=a" (see below)
#
#    Various levels and types of output can be chosen. With no arguments,
#    print the basic ('b') output. Multiple values must be comma- or
#    space-separated.
#
#    --debug=a (all) - All types of debugging output are enabled. This is
#              equivalent to using `-d'.
#
#    --debug=b (basic) - Basic debugging prints each target that was found to
#              be out-of-date, and whether the build was successful or not.
#
#    --debug=v (verbose) - A level above `basic'; includes messages about
#              which makefiles were parsed, prerequisites that did not need to
#              be rebuilt, etc. This option also enables `basic' messages.
#
#    --debug=i (implicit) - Prints messages describing the implicit rule
#              searches for each target. This option also enables `basic'
#              messages.
#
#    --debug=j (jobs) - Prints messages giving details on the invocation of
#              specific subcommands.
#
#    --debug=m (makefile) - By default, the above messages are not enabled
#              while trying to remake the makefiles. This option enables
#              messages while rebuilding makefiles, too.  Note that the `all'
#              option does enable this option. This option also enables
#              `basic' messages.
#
#    -p        This make option will list (to stdout) the entire makefile
#              after all includes and variable substitutions have taken place.
#              This can be very useful in figuring out why a rule does not
#              work as expected.
#

#
#    To display the value of any variable or macro, simply type:
#
#        make print-X (where "X" is the name of the variable/macro)
#
#    For example, to display the value of the "GOALS" variable:
#
#        make print-GOALS
#
#    If the variable you are interested in is defined differently for
#    different targets, specify the target on the make line:
#
#        make all print-GOALS
#
print-%:
	@$(info )
	@$(info $*="$($*)")
	@$(info )
	@$(info Defined in $(origin $*) as: "$(value $*)")
	@$(error )

$(filter-out print-%, $(MAKECMDGOALS)): $(filter print-%, $(MAKECMDGOALS))

#
#    Enable command output in the makefile.  Defining the variable
#    "TRACE_COMMANDS" (either in this makefile or in the user's customized
#    makefile) will cause each shell command to be echoed to stdout just
#    before it is executed.  The commands will be echoed after all variable
#    substitution has been performed and will look exactly like what the shell
#    will receive as input.  This feature can be used to check that all
#    command line switches and options are being set as expected.  This
#    operates much like the -n option to make except that defining this
#    variable will display the shell command and then execute it whereas the
#    "-n" option to make will only display the commands without executing
#    them.
#
#    To enable this feature, add a line like the following to your makefile:
#
#        TRACE_COMMANDS = 1
#
#    You can also enable this feature without modifying any makefiles by
#    setting the variable on the make command line (note the lack of spaces
#    around the equal sign!):
#
#        make TRACE_COMMANDS=1
#
ifndef TRACE_COMMANDS
    MAKEFLAGS := $(MAKEFLAGS)s
endif

#
#    The user may want to disable the parallel build feature to see exactly
#    what order the makefile will build in.
#
#    The user can disable parallel builds by defining the NO_PARALLEL_BUILDS
#    variable:
#
#        NO_PARALLEL_BUILDS = 1
#
#    The user MUST define this before he includes the master makefile in order
#    for it to take effect.
#
ifndef NO_PARALLEL_BUILDS
    MAKEFLAGS := $(MAKEFLAGS)j
endif

#
#    Enable rule tracing in the makefile.  Defining the variable
#    "TRACE_RULES" (either in this makefile or in the user's master makefile)
#    will cause output to be generated each time make is about to execute a
#    rule.  The output will give the target being built, the complete list of
#    prerequisites that the target depends on, and the list of prerequisites
#    that need to be regenerated before the target can be built.
#
#    To enable this feature, add a line like the following to your makefile:
#
#        TRACE_RULES = 1
#
#    You can also enable this feature without modifying any makefiles by
#    setting the variable on the make command line (note the lack of spaces
#    around the equal sign!):
#
#        make TRACE_RULES=1
#
ifdef TRACE_RULES
    OLD_SHELL := $(SHELL)
    SHELL = $(info RULE: $@ Depends On: $^ Newer Files: $?)$(OLD_SHELL)
endif<|MERGE_RESOLUTION|>--- conflicted
+++ resolved
@@ -642,18 +642,6 @@
 .PHONY: $(SUBDIRS)
 $(SUBDIRS):
 	@( \
-<<<<<<< HEAD
-      curdir=$(subst $(TOP)/,,$(CURDIR)/$@); \
-      cd $@ > /dev/null 2>&1; \
-      $(DIR_ECHO) "===> [$(MAKELEVEL)] Moving into $$curdir ..."; \
-      targets=$(filter-out $(SUBDIRS), $(MAKECMDGOALS)); \
-      $(MAKE) MAKEFLAGS=$(MAKEFLAGS) $$targets; \
-      if [ $$? -ne 0 ]; \
-      then \
-          exit 255; \
-      fi; \
-      $(DIR_ECHO) "<=== [$(MAKELEVEL)] Moving out of $$curdir"; \
-=======
        curdir=$(subst $(TOP)/,,$(CURDIR)/$@); \
        cd $@ > /dev/null 2>&1; \
        $(DIR_ECHO) "===> [$(MAKELEVEL)] Moving into $$curdir ..."; \
@@ -664,7 +652,6 @@
            exit 255; \
        fi; \
        $(DIR_ECHO) "<=== [$(MAKELEVEL)] Moving out of $$curdir"; \
->>>>>>> a21c2e61
     )
 
 #
