/* Copyright (C) 2016, Jaguar Land Rover. All Rights Reserved.
 *
 * This Source Code Form is subject to the terms of the Mozilla Public
 * License, v. 2.0. If a copy of the MPL was not distributed with this
 * file, You can obtain one at http://mozilla.org/MPL/2.0/. */

#include <errno.h>
#include <stdbool.h>
#include <stdio.h>
#include <stdlib.h>
#include <string.h>
#include "vsi.h"
#include "vsi_list.h"
#include "vsi_types.h"
#include "vsi_core_api.h"

// **********************
// INTERNAL FUNCTIONALITY
// **********************

struct vsi_signal_wait_ctl {
    sem_t *parent_sem;
    sem_t *wake_ctl;
    struct vsi_signal *wake_signal;
};

struct vsi_signal_wait_data {
    struct vsi_signal_wait_ctl *ctl;
    struct vsi_signal *curr_signal;
};

void vsi_name_string_to_id_internal ( char* name, union vsi_signal_id* id );
int vsi_wait_for_all_signals(struct vsi_context *context,
                             unsigned int *domain_id, unsigned int *signal_id,
                             unsigned long *group_id, unsigned int timeout);
void *vsi_wait_for_signal(void *signal_ptr);

//
// Helper macro to get a signal ID from a specified name. If the signal could
// not be found, an error will be returned. Rather than duplicate this logic
// across every function, define a macro for simplicity.
//
// This macro will trigger a return with an error code if one is returned from
// vsi_name_string_to_id. An error is detected by checking if the result of the
// call is non-zero.
//
#define VSI_GET_VALID_ID( name, id )              \
{                                                 \
    if ( !(name) )                                \
    {                                             \
        return -EINVAL;                           \
    }                                             \
    vsi_name_string_to_id_internal ( name, &id ); \
}

//
// Helper macro strictly for checking if input arguments are valid. This should
// be used for brevity. The expected usage is to pass in the conditions expected
// to be true and this macro will error if any of them are not.
//
#define CHECK_AND_RETURN_IF_ERROR(input) \
    do                                   \
    {                                    \
        if (!(input))                    \
            return -EINVAL;              \
    } while (0)

// ***************************
// INITIALIZATION AND TEARDOWN
// ***************************

vsi_handle vsi_initialize()
{
    struct vsi_context *context;

    context = malloc(sizeof(struct vsi_context));
    if (!context)
        return NULL;

    // Set the lists for signals and groups to totally empty.
    context->signal_head = NULL;
    context->group_head = NULL;
    context->num_signals = 0;

    //
    //  Go initialize the core data store system.
    //
    vsi_core_handle coreHandle = vsi_core_open();
    if ( coreHandle == 0 )
    {
        printf ( "ERROR: Unable to initialize the VSI core data store!\n" );
        exit ( 255 );
    }
    context->coreHandle = coreHandle;

    return (vsi_handle)context;
}

int vsi_destroy(vsi_handle *handle)
{
    struct vsi_context *context = (struct vsi_context *)(*handle);

    // Clean up the list of signals.
    if (context)
    {
        struct vsi_signal_list_entry *curr, *prev;

        curr = context->signal_head;

        // Iterate through the list, freeing entries along the way.
        while (curr)
        {
            prev = curr;
            curr = curr->next;
            free(prev);
        }
    }
    //
    //  Close the VSI core data store.
    //
    vsi_core_close ( context->coreHandle );

    // Finally, free the handle.
    free(*handle);
    *handle = NULL;

    return 0;
}

// **************************************
// VSI SIGNAL REGISTRATION AND GENERATION
// **************************************

int vsi_register_signal_by_name(vsi_handle handle, char *name)
{
    union vsi_signal_id id;

    VSI_GET_VALID_ID ( name, id );

    return vsi_register_signal(handle, id.parts.domain_id, id.parts.signal_id);
}

int vsi_register_signal(vsi_handle handle, unsigned int domain_id,
                        unsigned int signal_id)
{
    struct vsi_context *context;

    CHECK_AND_RETURN_IF_ERROR(handle);

    context = (struct vsi_context *)handle;

    return 0;
}

int vsi_unregister_signal_by_name(vsi_handle handle, char *name)
{
    union vsi_signal_id id;

    VSI_GET_VALID_ID ( name, id );

    return vsi_unregister_signal(handle, id.parts.domain_id,
                                 id.parts.signal_id);
}

int vsi_unregister_signal(vsi_handle handle, unsigned int domain_id,
                          unsigned int signal_id)
{
    struct vsi_context *context;

    CHECK_AND_RETURN_IF_ERROR(handle);

    context = (struct vsi_context *)handle;

    return 0;
}

int vsi_fire_signal_by_name(vsi_handle handle, char *name, void *data,
                            unsigned long data_len)
{
    union vsi_signal_id id;

    VSI_GET_VALID_ID ( name, id );

    return vsi_fire_signal(handle, id.parts.domain_id, id.parts.signal_id, data,
                           data_len);
}

int vsi_fire_signal(vsi_handle handle, unsigned int domain_id,
                    unsigned int signal_id, void *data, unsigned int data_len)
{
    struct vsi_context *context;

    CHECK_AND_RETURN_IF_ERROR ( handle && data && data_len );

    context = (struct vsi_context*)handle;

    vsi_core_insert ( context->coreHandle, domain_id, signal_id, data_len, data );

    return 0;
}

// ***********************************************
// VSI SIGNAL SUBSCRIPTION AND GROUP CONFIGURATION
// ***********************************************

int vsi_subscribe_to_signal_by_name(vsi_handle handle, char *name)
{
    union vsi_signal_id id;

    VSI_GET_VALID_ID ( name, id );

    return vsi_subscribe_to_signal(handle, id.parts.domain_id,
                                   id.parts.signal_id);
}

int vsi_subscribe_to_signal(vsi_handle handle, unsigned int domain_id,
                            unsigned int signal_id)
{
    struct vsi_context *context;

    CHECK_AND_RETURN_IF_ERROR(handle);

    context = (struct vsi_context *)handle;

    return vsi_list_insert(context, domain_id, signal_id);
}

int vsi_unsubscribe_from_signal_by_name(vsi_handle handle, char *name)
{
    union vsi_signal_id id;

    VSI_GET_VALID_ID ( name, id );

    return vsi_unsubscribe_from_signal(handle, id.parts.domain_id,
                                       id.parts.signal_id);
}

int vsi_unsubscribe_from_signal(vsi_handle handle, unsigned int domain_id,
                                unsigned int signal_id)
{
    struct vsi_context *context;

    CHECK_AND_RETURN_IF_ERROR(handle);

    context = (struct vsi_context *)handle;

    return vsi_list_remove(handle, domain_id, signal_id);
}

int vsi_create_signal_group(vsi_handle handle, unsigned long group_id)
{
    struct vsi_context *context;

    CHECK_AND_RETURN_IF_ERROR(handle && group_id);

    context = (struct vsi_context *)handle;

    return 0;
}

int vsi_delete_signal_group(vsi_handle handle, unsigned long group_id)
{
    struct vsi_context *context;

    CHECK_AND_RETURN_IF_ERROR(handle && group_id);

    context = (struct vsi_context *)handle;

    return 0;
}

int vsi_add_signal_to_group_by_name(vsi_handle handle, char *name,
                                    unsigned long group_id)
{
    union vsi_signal_id id;

    VSI_GET_VALID_ID ( name, id );

    return vsi_add_signal_to_group(handle, id.parts.domain_id,
                                   id.parts.signal_id, group_id);
}

int vsi_add_signal_to_group(vsi_handle handle, unsigned int domain_id,
                            unsigned int signal_id, unsigned long group_id)
{
    struct vsi_context *context;

    CHECK_AND_RETURN_IF_ERROR(handle && group_id);

    context = (struct vsi_context *)handle;

    return 0;
}

int vsi_remove_signal_from_group_by_name(vsi_handle handle, char *name,
                                         unsigned long group_id)
{
    union vsi_signal_id id;

    VSI_GET_VALID_ID ( name, id );

    return vsi_remove_signal_from_group(handle, id.parts.domain_id,
                                        id.parts.signal_id, group_id);
}

int vsi_remove_signal_from_group(vsi_handle handle, unsigned int domain_id,
                                 unsigned int signal_id, unsigned long group_id)
{
    struct vsi_context *context;

    CHECK_AND_RETURN_IF_ERROR(handle && group_id);

    context = (struct vsi_context *)handle;

    return 0;
}

// ******************
// VSI SIGNAL PARSING
// ******************

int vsi_get_newest_signal_by_name(vsi_handle handle, char *name,
                                  struct vsi_data *result)
{
    union vsi_signal_id id;

    VSI_GET_VALID_ID ( name, id );

    return vsi_get_newest_signal(handle, id.parts.domain_id, id.parts.signal_id,
                                 result);
}

int vsi_get_newest_signal(vsi_handle handle, unsigned int domain_id,
                          unsigned int signal_id, struct vsi_data *result)
{
    struct vsi_context *context = handle;

    CHECK_AND_RETURN_IF_ERROR(handle && result && result->data);

    result->len = 1;

    result->status = vsi_core_fetch_newest ( context->coreHandle, domain_id,
                                             signal_id, &result->len,
                                             &result->data );
    return result->status;
}

int vsi_get_oldest_signal_by_name(vsi_handle handle, char *name,
                                  struct vsi_data *result)
{
    union vsi_signal_id id;

    VSI_GET_VALID_ID ( name, id );

    return vsi_get_oldest_signal(handle, id.parts.domain_id, id.parts.signal_id,
                                 result);
}

int vsi_get_oldest_signal(vsi_handle handle, unsigned int domain_id,
                          unsigned int signal_id, struct vsi_data *result)
{
    struct vsi_context *context = handle;

    CHECK_AND_RETURN_IF_ERROR(handle && result && result->data);

    result->len = 1;

    result->status = vsi_core_fetch ( context->coreHandle, domain_id, signal_id,
                                      &result->len, &result->data );
    return result->status;
}

int vsi_flush_signal_by_name(vsi_handle handle, char *name)
{
    union vsi_signal_id id;

    VSI_GET_VALID_ID ( name, id );

    return vsi_flush_signal(handle, id.parts.domain_id, id.parts.signal_id);
}

int vsi_flush_signal(vsi_handle handle, unsigned int domain_id,
                     unsigned int signal_id)
{
    struct vsi_context *context = handle;

    CHECK_AND_RETURN_IF_ERROR(handle);

    return vsi_core_flush_signal ( context->coreHandle, domain_id, signal_id );
}

int vsi_get_newest_group(vsi_handle handle, unsigned long group_id,
                         struct vsi_data **result)
{
    struct vsi_context *context;

    CHECK_AND_RETURN_IF_ERROR(handle && result);
    //
    // TODO: Error checking for pointers within the group. This cannot be done
    //       in a sane manner before the group logic has been implemented. The
    //       below check is the best we can do until then.
    //
    CHECK_AND_RETURN_IF_ERROR(result[0]->data);

    // Only place a result in the first entry for now.
    *(unsigned char *)result[0]->data = (unsigned char)42;
    result[0]->len = 1;
    result[0]->status = 0;

    return 0;
}

int vsi_get_oldest_group(vsi_handle handle, unsigned long group_id,
                         struct vsi_data **result)
{
    struct vsi_context *context;

    CHECK_AND_RETURN_IF_ERROR(handle && result);
    //
    // TODO: Error checking for pointers within the group. This cannot be done
    //       in a sane manner before the group logic has been implemented. The
    //       below check is the best we can do until then.
    //
    CHECK_AND_RETURN_IF_ERROR(result[0]->data);

    // Only place a result in the first entry for now.
    *(unsigned char *)result[0]->data = (unsigned char)42;
    result[0]->len = 1;
    result[0]->status = 0;

    return 0;
}

int vsi_flush_group(vsi_handle handle, unsigned int group_id)
{
    struct vsi_context *context;

    CHECK_AND_RETURN_IF_ERROR(handle && group_id);

    context = (struct vsi_context *)handle;

    return 0;
}

int vsi_listen(vsi_handle handle, unsigned int *domain_id,
               unsigned int *signal_id, unsigned long *group_id,
               unsigned int timeout)
{
    struct vsi_context *context;

    CHECK_AND_RETURN_IF_ERROR(handle && domain_id && signal_id && group_id);

    context = (struct vsi_context *)handle;

    // TODO: Add group support.

    // We must have at least one signal to listen for.
    if (!context->signal_head && !context->group_head)
    {
        //
        // Because we know only signals are supported, put dummy values in if
        // there is no signal list, since it must be for groups.
        //
        // TODO: Remove this once group support has been added.
        //
        if (!context->signal_head)
        {
            *domain_id = 0;
            *signal_id = 1;
            *group_id = 0;
            return 0;
        }

        return -EINVAL;
    }

    //
    // TODO: The code below will trigger the listening state of the application.
    //       It should not be enabled until the VSI core API has been updated to
    //       account for the needs of this API.
    //
#if 0
    //
    // Hand the list of signals down to the VSI core API.
    //
    // TODO: Define how to do this for groups.
    //
    vsi_core_fetch_signals(context->coreHandle, context->signal_head);

    // Wait for a signal or group to fire.
    vsi_wait_for_all_signals(context, domain_id, signal_id, group_id, timeout);
#else
    // Return dummy values for now.
    *domain_id = 0;
    *signal_id = 1;
#endif

    return 0;
}

// ***************
// ID MANIPULATION
// ***************

int vsi_name_string_to_id(vsi_handle handle, char *name,
                          unsigned int *domain_id, unsigned int *signal_id)
{
    struct vsi_context *context;

    CHECK_AND_RETURN_IF_ERROR(handle && name && domain_id && signal_id);

    // Give some dummy signal values in a crazy inefficient manner for now.
    *domain_id = 0;
    if (!strcmp(name, "foo"))
        *signal_id = 1;
    else if (!strcmp(name, "bar"))
        *signal_id = 2;
    else if (!strcmp(name, "baz"))
        *signal_id = 3;
    else if (!strcmp(name, "gen"))
        *signal_id = 4;
    else if (!strcmp(name, "ivi"))
        *signal_id = 5;

    return 0;
}

int vsi_name_id_to_string(vsi_handle handle, unsigned int domain_id,
                          unsigned int signal_id, char *name)
{
    struct vsi_context *context;

    CHECK_AND_RETURN_IF_ERROR(handle && name);

    // Only support domain 0 for dummy data.
    if (!domain_id)
        return -EINVAL;

    // Give some dummy signal name for now.
    switch (signal_id)
    {
        case 1:
            strcpy(name, "foo");
            break;
        case 2:
            strcpy(name, "bar");
            break;
        case 3:
            strcpy(name, "baz");
            break;
        case 4:
            strcpy(name, "gen");
            break;
        case 5:
            strcpy(name, "ivi");
            break;
        default:
            strcpy(name, "error");
            break;
    }

    return 0;
}

// ******************
// INTERNAL FUNCTIONS
// ******************

void vsi_name_string_to_id_internal ( char* name,
                                      union vsi_signal_id* id )
{
    //
    // TODO: Perform the signal ID lookup from VSS. These values are only good
    //       for the sample application.
    //
    id->parts.domain_id = 0;
    if (!strcmp(name, "foo"))
        id->parts.signal_id = 1;
    else if (!strcmp(name, "bar"))
        id->parts.signal_id = 2;
    else if (!strcmp(name, "baz"))
        id->parts.signal_id = 3;
    else if (!strcmp(name, "gen"))
        id->parts.signal_id = 4;
    else if (!strcmp(name, "ivi"))
        id->parts.signal_id = 5;
<<<<<<< HEAD

    id->parts.domain_id = 1;
=======
}

int vsi_wait_for_all_signals(struct vsi_context *context,
                             unsigned int *domain_id, unsigned int *signal_id,
                             unsigned long *group_id, unsigned int timeout)
{
    pthread_t *signal_threads, *curr_signal;
    unsigned long i = 0;
    struct vsi_signal_list_entry *curr;
    struct vsi_signal_wait_data *wait_arg;
    struct vsi_signal_wait_ctl wait_arg_ctl;
    struct vsi_signal wake_info;
    sem_t control_sem, wakeup_sem;
    int err;

    // Initialize the semaphores used to wake the main thread.
    if (!!sem_init(&control_sem, 0, 0))
        return errno;
    if (!!sem_init(&wakeup_sem, 0, 1))
    {
        sem_destroy(&control_sem);
        return errno;
    }

    // TODO: Add group support.

    // TODO: Add timeout support.

    //
    // Allocate the structures we need for threading.
    //
    // TODO: Maintain the threads with the signal structures themselves.
    //
    signal_threads = malloc(sizeof(pthread_t) * (context->num_signals + 1));
    if (!signal_threads)
    {
        if (!!sem_destroy(&wakeup_sem) || !!sem_destroy(&control_sem))
            return errno;

        return -ENOMEM;
    }

    //
    // Allocate the structures we need for the individual threads.
    //
    // TODO: Maintain the threads with the signal structures themselves.
    //
    wait_arg = malloc(sizeof(struct vsi_signal_wait_data) *
                      (context->num_signals + 1));
    if (!wait_arg)
    {
        free(signal_threads);

        if (!!sem_destroy(&wakeup_sem) || !!sem_destroy(&control_sem))
            return errno;

        return -ENOMEM;
    }

    // Initialize the control structure.
    wait_arg_ctl.parent_sem = &control_sem;
    wait_arg_ctl.wake_ctl = &wakeup_sem;
    wait_arg_ctl.wake_signal = &wake_info;

    // Spawn off child threads to wait on individual signals.
    for (curr = context->signal_head; curr; curr = curr->next)
    {
        wait_arg[i].ctl = &wait_arg_ctl;
        wait_arg[i].curr_signal = &curr->signal;
        err = pthread_create(&signal_threads[i++], NULL, vsi_wait_for_signal,
                             &wait_arg[i]);
        if (err)
            return err;
    }

    // Wait for something to happen.
    if (!!sem_wait(&control_sem))
    {
        free(signal_threads);

        if (!!sem_destroy(&wakeup_sem) || !!sem_destroy(&control_sem))
            return errno;

        return errno;
    }

    // Close out all threads.
    for (i = 0; i < context->num_signals; i++)
    {
        pthread_cancel(signal_threads[i]);
        pthread_join(signal_threads[i], NULL);
    }

    //
    // Get the information about what signal fired to indicate to the calling
    // application.
    //
    *domain_id = wake_info.signal_id.parts.domain_id;
    *signal_id = wake_info.signal_id.parts.signal_id;
    *group_id = wake_info.group_id;

    //
    // Clean up like good corporate citizens. Do not bother returning an error
    // if the free fails.
    //
    free(wait_arg);
    free(signal_threads);

    return 0;
}

void *vsi_wait_for_signal(void *signal_ptr)
{
    struct vsi_signal_wait_data *signal =
                                      (struct vsi_signal_wait_data *)signal_ptr;
    int err;

    // Wait for the signal to fire.
    err = sem_wait(&signal->curr_signal->__sem);
    if (err)
        printf("Error %d waiting for the semaphore!\n", errno);

    // Try to gain control of the data structure to indicate the wake data.
    err = sem_trywait(signal->ctl->wake_ctl);
    if (err)
        return NULL;

    // Got the wake data semaphore! Copy this signal as the one that woke.
    memcpy(signal->ctl->wake_signal, signal->curr_signal,
           sizeof(struct vsi_signal));

    // Wake up the main thread.
    sem_post(signal->ctl->parent_sem);
>>>>>>> 949c25d3
}<|MERGE_RESOLUTION|>--- conflicted
+++ resolved
@@ -584,10 +584,8 @@
         id->parts.signal_id = 4;
     else if (!strcmp(name, "ivi"))
         id->parts.signal_id = 5;
-<<<<<<< HEAD
 
     id->parts.domain_id = 1;
-=======
 }
 
 int vsi_wait_for_all_signals(struct vsi_context *context,
@@ -721,5 +719,4 @@
 
     // Wake up the main thread.
     sem_post(signal->ctl->parent_sem);
->>>>>>> 949c25d3
 }